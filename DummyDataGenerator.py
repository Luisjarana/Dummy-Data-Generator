--- conflicted
+++ resolved
@@ -1,4 +1,3 @@
-import re
 import streamlit as st
 import pandas as pd
 from faker import Faker
@@ -108,21 +107,10 @@
     return pos, neu, neg
 
 def _parse_enum_values(raw: str):
-<<<<<<< HEAD
-    """Parse comma or pipe-separated enum values; return list of trimmed non-empty strings."""
-    if not raw:
-        return []
-    # split by comma or pipe
-    parts = re.split(r"[,\|]+", raw)
-    parts = [p.strip() for p in parts if p.strip() != ""]
-    return parts
-
-=======
     if raw is None:
         return []
     items = [s.strip() for s in str(raw).split(",")]
     return [s for s in items if s != ""]
->>>>>>> f47b94fb
 
 def _parse_weights(raw: str, n):
     if not raw:
@@ -547,18 +535,6 @@
     else:
         global_timeline = {"start_date": pd.to_datetime(gstart), "end_date": pd.to_datetime(gend)}
 
-<<<<<<< HEAD
-st.sidebar.subheader("🛠️ Add Custom Fields")
-
-# QUICK FIELD PARSER (new)
-st.sidebar.markdown("**Quick: paste fields (comma or newline separated)**")
-st.sidebar.caption("Suffixes supported: _cmt, _scale11, _enum, _yn. Optional enum values with parentheses or '='. e.g. color_enum(red,green,blue)")
-quick_fields_raw = st.sidebar.text_area("Quick fields", value="", height=120, key="quick_fields")
-
-# fallback manual field controls
-num_fields = st.sidebar.number_input("Number of fields (manual mode)", 1, 40, 4)
-
-=======
 # ==========================
 # NEW: Upload schema section
 # ==========================
@@ -566,7 +542,6 @@
 uploaded_file = st.sidebar.file_uploader("Schema file with columns: Name, field, values", type=["csv", "xlsx", "xls"])
 
 schema: List[Dict[str, Any]] = []
->>>>>>> f47b94fb
 type_options = list(FIELD_TYPES.keys())
 
 EMOJI = {
@@ -600,76 +575,6 @@
     ("LTR", "Conditional Range (Based on Comment Sentiment)"),
 ]
 
-<<<<<<< HEAD
-
-def parse_quick_fields(raw_text):
-    """
-    Parse user quick fields text => schema list.
-    Recognized suffixes: _cmt, _scale11, _enum, _yn
-    Optional enum values: field_enum(val1,val2) or field_enum=val1,val2
-    """
-    parsed = []
-    if not raw_text:
-        return parsed
-    parts = re.split(r"[,\n\r]+", raw_text)
-    for p in parts:
-        token = p.strip()
-        if not token:
-            continue
-        m = re.match(r'^(?P<name>.+?)_(?P<suffix>cmt|scale11|enum|yn)(?:\((?P<vals>[^)]+)\))?(?:=(?P<eqvals>.+))?$', token, flags=re.I)
-        if m:
-            name = m.group("name").strip()
-            suffix = m.group("suffix").lower()
-            vals_raw = m.group("vals") or m.group("eqvals") or ""
-            # normalize name: if empty use token
-            if name == "":
-                name = token
-            # map suffix -> field_def
-            if suffix == "cmt":
-                fd = {"name": name, "type": "Comment (Sentiment)", "sentiment": "Random", "trend_enabled": False, "trend_type": "Increasing Positive", "trend_strength": 0.5, "base_preset": "Balanced", "timeline_source": "Global timeline", "timeline_date_field": ""}
-            elif suffix == "scale11":
-                fd = {"name": name, "type": "Range (0-10)", "min": 0, "max": 10, "float": False, "precision": 0}
-            elif suffix == "enum":
-                # parse provided values, or fallback to A,B,C
-                vals = _parse_enum_values(vals_raw) if vals_raw else []
-                if not vals:
-                    vals = ["A", "B", "C"]
-                fd = {"name": name, "type": "Custom Enum", "values_raw": ",".join(vals), "enum_mode": "Random", "weights_raw": ""}
-            elif suffix == "yn":
-                fd = {"name": name, "type": "Custom Enum", "values_raw": "Yes,No", "enum_mode": "Random", "weights_raw": ""}
-            else:
-                fd = {"name": name, "type": "Custom Text"}
-        else:
-            # no recognized suffix → treat as Custom Text
-            continue
-        parsed.append(fd)
-    return parsed
-
-
-# -----------------------------
-# NEW: Use parsed quick fields to PRE-FILL manual widgets (so they become editable)
-# -----------------------------
-quick_parsed = parse_quick_fields(quick_fields_raw.strip()) if quick_fields_raw and quick_fields_raw.strip() else []
-
-if quick_parsed:
-    st.sidebar.success(f"Parsed {len(quick_parsed)} field(s) from quick input.")
-    for f in quick_parsed:
-        st.sidebar.markdown(f"- **{f['name']}** — _{f['type']}_")
-
-# ensure manual UI has at least as many expanders as parsed fields so they become editable
-num_fields = max(num_fields, len(quick_parsed))
-
-schema = []
-
-for i in range(num_fields):
-    with st.sidebar.expander(f"Field {i+1}", expanded=(i < 6)):
-        # If there's a parsed field for this index, use its defaults, otherwise use default ordering
-        if i < len(quick_parsed):
-            parsed_default = quick_parsed[i]
-            default_name = parsed_default.get("name", f"Field{i+1}")
-            default_type = parsed_default.get("type", "Custom Text")
-        else:
-=======
 # If a schema file is uploaded, build schema from it; else use manual builder
 if uploaded_file:
     try:
@@ -690,120 +595,11 @@
     for i in range(num_fields):
         with st.sidebar.expander(f"Field {i+1}", expanded=(i < 6)):
             col1, col2 = st.columns([2, 2])
->>>>>>> f47b94fb
             if i < len(DEFAULT_FIELD_ORDER):
                 default_name, default_type = DEFAULT_FIELD_ORDER[i]
             else:
                 default_name, default_type = f"Field{i+1}", None
 
-<<<<<<< HEAD
-        col1, col2 = st.columns([2, 2])
-        with col1:
-            field_name = st.text_input("Name", value=default_name, key=f"name_{i}")
-
-        # determine default type index safely
-        if default_type and default_type in type_options:
-            default_type_index = type_options.index(default_type)
-        else:
-            default_type_index = min(i, len(type_options) - 1)
-
-        with col2:
-            field_type = st.selectbox("Type", options=type_options, index=default_type_index, key=f"type_{i}")
-
-        st.markdown(f"**{EMOJI.get(field_type, '')} {field_name or default_name} — _{field_type}_**")
-
-        # create field_def and pre-fill from parsed_default if present
-        field_def = {"name": field_name or default_name, "type": field_type, "default_name": default_name}
-
-        # Unique ID (Sequential) options
-        if field_type == "Unique ID (Sequential)":
-            start_default = parsed_default.get("start", 1) if i < len(quick_parsed) else 1
-            step_default = parsed_default.get("step", 1) if i < len(quick_parsed) else 1
-            pad_default  = parsed_default.get("pad_zeros", 3) if i < len(quick_parsed) else 3
-
-            start = st.number_input("Start", value=int(start_default), step=1, key=f"seq_start_{i}")
-            step = st.number_input("Step", value=int(step_default), step=1, key=f"seq_step_{i}")
-            pad_zeros = st.number_input("Number of zeros (additional)", min_value=0, value=int(pad_default), step=1, key=f"seq_pad_{i}")
-            st.caption("Width = digits(start) + Number of zeros. Example: start=1, zeros=3 → 0001")
-            field_def.update({"start": int(start), "step": int(step), "pad_zeros": int(pad_zeros)})
-
-        # Date (Sequential) options
-        if field_type == "Date (Sequential)":
-            seq_start_default = parsed_default.get("seq_start_date", datetime.now().date() - timedelta(days=365)) if i < len(quick_parsed) else datetime.now().date() - timedelta(days=365)
-            seq_end_default   = parsed_default.get("seq_end_date", datetime.now().date()) if i < len(quick_parsed) else datetime.now().date()
-            entries_default   = parsed_default.get("entries_per_date", 1) if i < len(quick_parsed) else 1
-
-            seq_start_date = st.date_input("Start date", value=seq_start_default, key=f"seq_date_start_{i}")
-            seq_end_date   = st.date_input("End date", value=seq_end_default, key=f"seq_date_end_{i}")
-            entries_per_date = st.number_input("Max entries per date", min_value=1, value=int(entries_default), step=1, key=f"entries_per_date_{i}")
-            st.caption("Dates will be sequential. Multiple rows can share the same date up to the max specified.")
-            field_def.update({
-                "seq_start_date": seq_start_date,
-                "seq_end_date": seq_end_date,
-                "entries_per_date": int(entries_per_date)
-            })
-
-        # Constant field
-        if field_type == "Constant":
-            const_default = parsed_default.get("value", "") if i < len(quick_parsed) else ""
-            const_val = st.text_input("Constant value (will repeat for every row)", value=const_default, key=f"const_val_{i}")
-            st.caption("The exact value you type here will be used for every generated row.")
-            field_def.update({"value": const_val})
-
-        # Custom Enum field
-        if field_type == "Custom Enum":
-            vals_default = parsed_default.get("values_raw", "A,B,C") if i < len(quick_parsed) else "A,B,C"
-            mode_default = parsed_default.get("enum_mode", "Random") if i < len(quick_parsed) else "Random"
-            weights_default = parsed_default.get("weights_raw", "") if i < len(quick_parsed) else ""
-
-            vals = st.text_area("Enum values (comma-separated)", value=vals_default, key=f"enum_vals_{i}")
-            mode = st.selectbox("Mode", options=["Random", "Cycle"], index=0 if mode_default == "Random" else 1, key=f"enum_mode_{i}")
-            weights = st.text_input("Optional weights (comma-separated, same length as values) — leave empty for uniform", value=weights_default, key=f"enum_weights_{i}")
-            st.caption("Random: picks one value per row at random (weights respected). Cycle: round-robin across rows.")
-            field_def.update({"values_raw": vals, "enum_mode": mode, "weights_raw": weights})
-
-        # Range options
-        if field_type == "Range (0-10)":
-            min_default = parsed_default.get("min", 0) if i < len(quick_parsed) else 0
-            max_default = parsed_default.get("max", 10) if i < len(quick_parsed) else 10
-            float_default = parsed_default.get("float", False) if i < len(quick_parsed) else False
-            prec_default = parsed_default.get("precision", 2) if i < len(quick_parsed) else 2
-
-            rcol1, rcol2 = st.columns([1, 1])
-            with rcol1:
-                min_val = st.number_input("Min", value=int(min_default), key=f"min_{i}")
-            with rcol2:
-                max_val = st.number_input("Max", value=int(max_default), key=f"max_{i}")
-            float_toggle = st.checkbox("Float output?", value=bool(float_default), key=f"float_{i}")
-            precision = st.number_input("Precision (if float)", min_value=0, max_value=6, value=int(prec_default), key=f"prec_{i}")
-            field_def.update({"min": min_val, "max": max_val, "float": float_toggle, "precision": precision})
-
-        # Date note
-        if field_type == "Date":
-            st.caption("This generates random dates. Use 'Date (Sequential)' for ordered dates.")
-
-        # Comment options with trend controls
-        if field_type == "Comment (Sentiment)":
-            sentiment_default = parsed_default.get("sentiment", "Random") if i < len(quick_parsed) else "Random"
-            sentiment = st.selectbox("Sentiment (override)", options=["Random", "Positive", "Neutral", "Negative"], index=["Random","Positive","Neutral","Negative"].index(sentiment_default), key=f"sentiment_{i}")
-            field_def["sentiment"] = sentiment
-
-            st.markdown("**Trend over time**")
-            trend_enabled_default = parsed_default.get("trend_enabled", False) if i < len(quick_parsed) else False
-            trend_enabled = st.checkbox("Enable trend for this comment field?", value=bool(trend_enabled_default), key=f"trend_enabled_{i}")
-            field_def["trend_enabled"] = trend_enabled
-
-            if trend_enabled:
-                tl_source_default = parsed_default.get("timeline_source", "Global timeline")
-                tl_source = st.selectbox("Timeline source", options=["Global timeline", "Date field"], index=0 if tl_source_default=="Global timeline" else 1, key=f"tl_src_{i}")
-                field_def["timeline_source"] = tl_source
-                if tl_source == "Date field":
-                    date_field_options = [f["name"] for f in schema if f.get("type") in ["Date", "Date (Sequential)"]]
-                    if date_field_options:
-                        chosen_df = st.selectbox("Date field to use as timeline", options=date_field_options + ["(enter manually)"], key=f"df_choice_{i}")
-                        if chosen_df == "(enter manually)":
-                            date_field_ref = st.text_input("Enter date field name", value=parsed_default.get("timeline_date_field", ""), key=f"df_manual_{i}")
-=======
             with col1:
                 field_name = st.text_input("Name", value=default_name, key=f"name_{i}")
 
@@ -880,7 +676,6 @@
                                 date_field_ref = st.text_input("Enter date field name", value="", key=f"df_manual_{i}")
                             else:
                                 date_field_ref = chosen_df
->>>>>>> f47b94fb
                         else:
                             date_field_ref = st.text_input("Enter date field name to use for timeline", value="", key=f"df_manual_{i}")
                         field_def["timeline_date_field"] = date_field_ref
@@ -901,86 +696,6 @@
                     if chosen == "(enter manually)":
                         depends_on = st.text_input("Enter comment field name", value="", key=f"cr_dep_manual_{i}")
                     else:
-<<<<<<< HEAD
-                        date_field_ref = st.text_input("Enter date field name to use for timeline", value=parsed_default.get("timeline_date_field", ""), key=f"df_manual_{i}")
-                    field_def["timeline_date_field"] = date_field_ref
-
-                trend_type_default = parsed_default.get("trend_type", "Increasing Positive")
-                trend_type = st.selectbox("Trend type", options=["Increasing Positive", "Decreasing Positive", "Cyclical", "Random Fluctuation"], index=["Increasing Positive","Decreasing Positive","Cyclical","Random Fluctuation"].index(trend_type_default), key=f"trend_type_{i}")
-                trend_strength_default = parsed_default.get("trend_strength", 0.5)
-                trend_strength = st.slider("Trend strength", 0.0, 1.0, float(trend_strength_default), step=0.01, key=f"trend_strength_{i}")
-                field_def["trend_type"] = trend_type
-                field_def["trend_strength"] = float(trend_strength)
-
-                base_preset_default = parsed_default.get("base_preset", "Balanced")
-                base_preset = st.selectbox("Base distribution", options=["Balanced", "Positive-heavy", "Neutral-heavy", "Negative-heavy"], index=["Balanced","Positive-heavy","Neutral-heavy","Negative-heavy"].index(base_preset_default), key=f"base_preset_{i}")
-                field_def["base_preset"] = base_preset
-
-        # Conditional Range options
-        if field_type == "Conditional Range (Based on Comment Sentiment)":
-            comment_field_options = [f["name"] for f in schema if f.get("type") == "Comment (Sentiment)"]
-            default_dep = parsed_default.get("depends_on", "") if i < len(quick_parsed) else ""
-            if comment_field_options:
-                default_index = 0
-                chosen = st.selectbox("Depends on", options=comment_field_options + ["(enter manually)"], index=default_index, key=f"cr_dep_choice_{i}")
-                if chosen == "(enter manually)":
-                    depends_on = st.text_input("Enter comment field name", value=default_dep, key=f"cr_dep_manual_{i}")
-                else:
-                    depends_on = chosen
-            else:
-                depends_on = st.text_input("Comment field name to depend on", value=default_dep, key=f"cr_dep_manual_{i}")
-
-            st.markdown("**Range when comment is Positive**")
-            pcol1, pcol2 = st.columns([1, 1])
-            pmin_default = parsed_default.get("positive_min", 9) if i < len(quick_parsed) else 9
-            pmax_default = parsed_default.get("positive_max", 10) if i < len(quick_parsed) else 10
-            with pcol1:
-                pmin = st.number_input("Pos min", value=int(pmin_default), key=f"pos_min_{i}")
-            with pcol2:
-                pmax = st.number_input("Pos max", value=int(pmax_default), key=f"pos_max_{i}")
-
-            st.markdown("**Range when comment is Neutral**")
-            ncol1, ncol2 = st.columns([1, 1])
-            nmin_default = parsed_default.get("neutral_min", 7) if i < len(quick_parsed) else 7
-            nmax_default = parsed_default.get("neutral_max", 8) if i < len(quick_parsed) else 8
-            with ncol1:
-                nmin = st.number_input("Neu min", value=int(nmin_default), key=f"neu_min_{i}")
-            with ncol2:
-                nmax = st.number_input("Neu max", value=int(nmax_default), key=f"neu_max_{i}")
-
-            st.markdown("**Range when comment is Negative**")
-            negcol1, negcol2 = st.columns([1, 1])
-            negmin_default = parsed_default.get("negative_min", 0) if i < len(quick_parsed) else 0
-            negmax_default = parsed_default.get("negative_max", 6) if i < len(quick_parsed) else 6
-            with negcol1:
-                negmin = st.number_input("Neg min", value=int(negmin_default), key=f"neg_min_{i}")
-            with negcol2:
-                negmax = st.number_input("Neg max", value=int(negmax_default), key=f"neg_max_{i}")
-
-            st.markdown("**Range when comment sentiment unknown / Any**")
-            acol1, acol2 = st.columns([1, 1])
-            amin_default = parsed_default.get("any_min", 0) if i < len(quick_parsed) else 0
-            amax_default = parsed_default.get("any_max", 10) if i < len(quick_parsed) else 10
-            with acol1:
-                amin = st.number_input("Any min", value=int(amin_default), key=f"any_min_{i}")
-            with acol2:
-                amax = st.number_input("Any max", value=int(amax_default), key=f"any_max_{i}")
-
-            float_toggle = st.checkbox("Float output?", value=bool(parsed_default.get("float", False)) if i < len(quick_parsed) else False, key=f"cr_float_{i}")
-            precision = st.number_input("Precision (if float)", min_value=0, max_value=6, value=int(parsed_default.get("precision", 2) if i < len(quick_parsed) else 2), key=f"cr_prec_{i}")
-
-            field_def.update({
-                "depends_on": depends_on,
-                "positive_min": pmin, "positive_max": pmax,
-                "neutral_min": nmin, "neutral_max": nmax,
-                "negative_min": negmin, "negative_max": negmax,
-                "any_min": amin, "any_max": amax,
-                "float": float_toggle, "precision": precision
-            })
-
-        # Append the field to the schema (this schema reflects the widget values)
-        schema.append(field_def)
-=======
                         depends_on = chosen
                 else:
                     depends_on = st.text_input("Comment field name to depend on", value="", key=f"cr_dep_manual_{i}")
@@ -1026,7 +741,6 @@
                 })
 
             schema.append(field_def)
->>>>>>> f47b94fb
 
 # Generate dataset
 df = generate_dummy_data(rows, schema, global_timeline=global_timeline)
